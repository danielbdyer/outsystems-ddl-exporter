using System;
using System.Collections.Generic;
using System.Collections.Immutable;
using System.Linq;
using Osm.Domain.Abstractions;
using Osm.Domain.Configuration;
using Osm.Domain.Model;

namespace Osm.Emission.Seeds;

public sealed record EntityDependencySortOptions(bool DeferJunctionTables)
{
    public static EntityDependencySortOptions Default { get; } = new(false);
}

public enum EntityDependencyOrderingMode
{
    Alphabetical,
    Topological,
    JunctionDeferred
}

    public static class EntityDependencySorter
    {
        public static EntityDependencyOrderingResult SortByForeignKeys(
            IReadOnlyList<StaticEntityTableData> tables,
            OsmModel? model,
            NamingOverrideOptions? namingOverrides = null,
            EntityDependencySortOptions? options = null,
            CircularDependencyOptions? circularDependencyOptions = null,
            ICollection<string>? diagnostics = null)
        {
        if (tables is null)
        {
            throw new ArgumentNullException(nameof(tables));
        }

        if (tables.Count == 0)
        {
            return EntityDependencyOrderingResult.Empty(model is not null);
        }

        var materialized = tables
            .Where(static table => table is not null)
            .ToImmutableArray();

        var alphabetical = SortAlphabetically(materialized);
        if (materialized.IsDefaultOrEmpty)
        {
            return new EntityDependencyOrderingResult(
                alphabetical,
                NodeCount: 0,
                EdgeCount: 0,
                MissingEdgeCount: 0,
                ModelAvailable: model is not null,
                CycleDetected: false,
                AlphabeticalFallbackApplied: false,
                Mode: EntityDependencyOrderingMode.Alphabetical);
        }

        if (model is null)
        {
            return new EntityDependencyOrderingResult(
                alphabetical,
                materialized.Length,
                EdgeCount: 0,
                MissingEdgeCount: 0,
                ModelAvailable: false,
                CycleDetected: false,
                AlphabeticalFallbackApplied: false,
                Mode: EntityDependencyOrderingMode.Alphabetical);
        }

        options ??= EntityDependencySortOptions.Default;

        var comparer = new TableKeyComparer();
        var nodes = new Dictionary<TableKey, StaticEntityTableData>(comparer);

        foreach (var table in materialized)
        {
            var key = TableKey.From(table.Definition);
            if (!nodes.ContainsKey(key))
            {
                nodes[key] = table;
            }
        }

        var edges = nodes.Keys.ToDictionary(
            static key => key,
            _ => new HashSet<TableKey>(comparer),
            comparer);

        var indegree = nodes.Keys.ToDictionary(static key => key, _ => 0, comparer);

        namingOverrides ??= NamingOverrideOptions.Empty;

        var lookup = TableLookup.Create(nodes);
        var entityLookup = BuildEntityIdentityLookup(model);
        var entityByTable = BuildEntityLookup(model);
        var classification = options.DeferJunctionTables
            ? JunctionTableClassifier.Classify(model, nodes, lookup, namingOverrides)
            : JunctionTableClassification.Disabled;
        var graphStats = BuildDependencyGraph(
            model,
            nodes,
            edges,
            indegree,
            comparer,
            namingOverrides,
            lookup,
            entityLookup);

        if (nodes.Count <= 1)
        {
            return new EntityDependencyOrderingResult(
                alphabetical,
                nodes.Count,
                graphStats.EdgeCount,
                graphStats.MissingEdgeCount,
                ModelAvailable: true,
                CycleDetected: false,
                AlphabeticalFallbackApplied: false,
                Mode: EntityDependencyOrderingMode.Alphabetical);
        }

        var indegreeSnapshot = new Dictionary<TableKey, int>(indegree, comparer);
        var ordered = TopologicalSort(
            nodes,
            edges,
            new Dictionary<TableKey, int>(indegreeSnapshot, comparer),
            comparer,
            classification,
            circularDependencyOptions);
        var cycleDetected = ordered.Length != nodes.Count;
        var fallbackApplied = false;
        var stronglyConnectedComponents = ImmutableArray<ImmutableHashSet<TableKey>>.Empty;

<<<<<<< HEAD
        var autoResolutionAllowed = ShouldAttemptAutomaticCycleResolution(circularDependencyOptions);

        if (cycleDetected && !autoResolutionAllowed)
        {
            diagnostics?.Add(
                "Skipping automatic asymmetric cycle detection because manual cycle ordering overrides are configured.");
        }

=======
>>>>>>> dcfe6c9c
        if (cycleDetected)
        {
            stronglyConnectedComponents = FindStronglyConnectedComponents(nodes.Keys, edges, comparer);
        }

        if (cycleDetected && autoResolutionAllowed)
        {
            var remainingKeys = nodes.Keys
                .Where(key => ordered.All(table => !TableKey.Equals(table.Definition, key)))
                .ToArray();

            var (autoCycles, edgesToRemove) = DetectAsymmetricCycles(
                remainingKeys,
                edges,
                comparer,
                nodes,
                entityByTable);

            if (!autoCycles.IsDefaultOrEmpty && edgesToRemove.Count > 0)
            {
                var mergedOptions = MergeCircularDependencyOptions(circularDependencyOptions, autoCycles);

                var adjustedEdges = CloneEdges(edges, comparer);
                var adjustedIndegree = new Dictionary<TableKey, int>(indegreeSnapshot, comparer);
                var removedEdges = 0;

                foreach (var (target, dependent) in edgesToRemove)
                {
                    if (!adjustedEdges.TryGetValue(target, out var dependents))
                    {
                        continue;
                    }

                    if (dependents.Remove(dependent))
                    {
                        adjustedIndegree[dependent] = Math.Max(0, adjustedIndegree[dependent] - 1);
                        removedEdges++;
                    }
                }

                var retried = TopologicalSort(
                    nodes,
                    adjustedEdges,
                    adjustedIndegree,
                    comparer,
                    classification,
                    mergedOptions);

                if (retried.Length == nodes.Count)
                {
                    ordered = retried;
                    cycleDetected = false;
                    graphStats = graphStats with { EdgeCount = Math.Max(0, graphStats.EdgeCount - removedEdges) };
                    circularDependencyOptions = mergedOptions;
                }
            }
        }

        if (cycleDetected &&
            !stronglyConnectedComponents.IsDefaultOrEmpty &&
            stronglyConnectedComponents.Length > 0 &&
            circularDependencyOptions is { AllowedCycles.IsDefaultOrEmpty: false, AllowedCycles.Length: > 0 })
        {
<<<<<<< HEAD
            diagnostics?.Add(
                $"Manual cycle ordering configured; attempting to resolve {stronglyConnectedComponents.Length} strongly connected component(s).");

=======
>>>>>>> dcfe6c9c
            var edgesToBreak = IdentifyEdgesToBreakFromManualOrdering(
                stronglyConnectedComponents.Select(component => component.ToHashSet(comparer)).ToList(),
                edges,
                circularDependencyOptions);

<<<<<<< HEAD
            diagnostics?.Add(edgesToBreak.Count > 0
                ? $"Manual ordering identified {edgesToBreak.Count} backward edge(s) to remove."
                : "Manual ordering did not identify any backward edges to remove.");

=======
>>>>>>> dcfe6c9c
            if (edgesToBreak.Count > 0)
            {
                var adjustedEdges = CloneEdges(edges, comparer);
                var adjustedIndegree = new Dictionary<TableKey, int>(indegreeSnapshot, comparer);
                var removedEdges = 0;

                foreach (var (target, dependent) in edgesToBreak)
                {
                    if (!adjustedEdges.TryGetValue(target, out var dependents))
                    {
                        continue;
                    }

                    if (dependents.Remove(dependent))
                    {
                        adjustedIndegree[dependent] = Math.Max(0, adjustedIndegree[dependent] - 1);
                        removedEdges++;
                    }
                }

                var retried = TopologicalSort(
                    nodes,
                    adjustedEdges,
                    adjustedIndegree,
                    comparer,
                    classification,
                    circularDependencyOptions);

                if (retried.Length == nodes.Count)
                {
                    ordered = retried;
                    cycleDetected = false;
                    graphStats = graphStats with { EdgeCount = Math.Max(0, graphStats.EdgeCount - removedEdges) };
<<<<<<< HEAD
                    diagnostics?.Add("Manual ordering successfully resolved the detected cycle(s).");
=======
>>>>>>> dcfe6c9c
                }
            }
        }

        if (cycleDetected)
        {
            // Cycles detected. Append remaining nodes using the alphabetical fallback
            var remainingKeys = nodes.Keys
                .Where(key => ordered.All(table => !TableKey.Equals(table.Definition, key)))
                .ToArray();

            if (remainingKeys.Length > 0)
            {
                var fallback = SortAlphabetically(remainingKeys.Select(key => nodes[key]).ToImmutableArray());
                ordered = ordered.AddRange(fallback);
                fallbackApplied = true;
            }
        }

        var orderingMode = DetermineOrderingMode(
            modelAvailable: true,
            graphStats.EdgeCount,
            cycleDetected,
            fallbackApplied,
            classification);

        return new EntityDependencyOrderingResult(
            ordered,
            nodes.Count,
            graphStats.EdgeCount,
            graphStats.MissingEdgeCount,
            ModelAvailable: true,
            CycleDetected: cycleDetected,
            AlphabeticalFallbackApplied: fallbackApplied,
            Mode: orderingMode);
    }

    private static DependencyGraphStatistics BuildDependencyGraph(
        OsmModel model,
        IReadOnlyDictionary<TableKey, StaticEntityTableData> nodes,
        IDictionary<TableKey, HashSet<TableKey>> edges,
        IDictionary<TableKey, int> indegree,
        TableKeyComparer comparer,
        NamingOverrideOptions namingOverrides,
        TableLookup lookup,
        IReadOnlyDictionary<TableKey, EntityIdentity> entityLookup)
    {
        var edgeCount = 0;
        var missingEdgeCount = 0;

        if (model.Modules.IsDefaultOrEmpty)
        {
            return new DependencyGraphStatistics(edgeCount, missingEdgeCount);
        }

        foreach (var module in model.Modules)
        {
            foreach (var entity in module.Entities)
            {
                var sourceCandidates = TableNameCandidates.Create(
                    entity.PhysicalName.Value,
                    namingOverrides.GetEffectiveTableName(
                        entity.Schema.Value,
                        entity.PhysicalName.Value,
                        entity.LogicalName.Value,
                        module.Name.Value));

                if (!lookup.TryResolve(
                        entity.Schema.Value,
                        sourceCandidates,
                        module.Name.Value,
                        entity.LogicalName.Value,
                        out var sourceKey) ||
                    entity.Relationships.IsDefaultOrEmpty)
                {
                    continue;
                }

                foreach (var relationship in entity.Relationships)
                {
                    if (relationship.ActualConstraints.IsDefaultOrEmpty)
                    {
                        continue;
                    }

                    foreach (var constraint in relationship.ActualConstraints)
                    {
                        if (!HasValidConstraint(constraint))
                        {
                            continue;
                        }

                        var referencedSchema = string.IsNullOrWhiteSpace(constraint.ReferencedSchema)
                            ? entity.Schema.Value
                            : constraint.ReferencedSchema.Trim();

                        var referencedPhysical = constraint.ReferencedTable.Trim();
                        var referencedKey = TableKey.From(referencedSchema, referencedPhysical);
                        entityLookup.TryGetValue(referencedKey, out var targetIdentity);

                        var targetLogical = targetIdentity?.LogicalName ?? relationship.TargetEntity.Value;
                        var targetModule = targetIdentity?.Module;

                        var targetCandidates = TableNameCandidates.Create(
                            referencedPhysical,
                            namingOverrides.GetEffectiveTableName(
                                referencedSchema,
                                referencedPhysical,
                                targetLogical,
                                targetModule));

                        if (!lookup.TryResolve(
                                referencedSchema,
                                targetCandidates,
                                targetModule,
                                targetLogical,
                                out var targetKey))
                        {
                            missingEdgeCount++;
                            continue;
                        }

                        if (comparer.Equals(sourceKey, targetKey))
                        {
                            continue;
                        }

                        var dependents = edges[targetKey];

                        if (dependents.Add(sourceKey))
                        {
                            indegree[sourceKey] = indegree[sourceKey] + 1;
                            edgeCount++;
                        }
                    }
                }
            }
        }

        return new DependencyGraphStatistics(edgeCount, missingEdgeCount);
    }

    private static ImmutableArray<StaticEntityTableData> TopologicalSort(
        IReadOnlyDictionary<TableKey, StaticEntityTableData> nodes,
        IReadOnlyDictionary<TableKey, HashSet<TableKey>> edges,
        IDictionary<TableKey, int> indegree,
        TableKeyComparer comparer,
        JunctionTableClassification classification,
        CircularDependencyOptions? circularDependencyOptions)
    {
        var result = ImmutableArray.CreateBuilder<StaticEntityTableData>();
        result.Capacity = nodes.Count;
        var readyComparer = new ReadyQueueComparer(nodes, classification, circularDependencyOptions);
        var ready = nodes.Keys
            .Where(key => indegree.TryGetValue(key, out var degree) && degree == 0)
            .ToList();
        ready.Sort(readyComparer);

        while (ready.Count > 0)
        {
            var currentKey = ready[0];
            ready.RemoveAt(0);

            result.Add(nodes[currentKey]);

            if (!edges.TryGetValue(currentKey, out var neighbors) || neighbors.Count == 0)
            {
                continue;
            }

            foreach (var neighbor in neighbors)
            {
                indegree[neighbor] = Math.Max(0, indegree[neighbor] - 1);
                if (indegree[neighbor] == 0)
                {
                    InsertSorted(ready, neighbor, readyComparer);
                }
            }
        }

        return result.ToImmutable();
    }

    private static void InsertSorted(
        IList<TableKey> ready,
        TableKey key,
        IComparer<TableKey> comparer)
    {
        var index = 0;
        for (; index < ready.Count; index++)
        {
            var comparison = comparer.Compare(key, ready[index]);
            if (comparison < 0)
            {
                break;
            }
        }

        ready.Insert(index, key);
    }

    private static ImmutableArray<StaticEntityTableData> SortAlphabetically(
        ImmutableArray<StaticEntityTableData> tables)
    {
        if (tables.IsDefaultOrEmpty)
        {
            return ImmutableArray<StaticEntityTableData>.Empty;
        }

        return tables
            .OrderBy(table => table, new StaticEntityTableComparer())
            .ToImmutableArray();
    }

    private static bool HasValidConstraint(RelationshipActualConstraint constraint)
    {
        if (constraint is null)
        {
            return false;
        }

        if (string.IsNullOrWhiteSpace(constraint.ReferencedTable))
        {
            return false;
        }

        if (constraint.Columns.IsDefaultOrEmpty)
        {
            return false;
        }

        return constraint.Columns.Any(static column =>
            !string.IsNullOrWhiteSpace(column.OwnerColumn) &&
            !string.IsNullOrWhiteSpace(column.ReferencedColumn));
    }

    private static EntityDependencyOrderingMode DetermineOrderingMode(
        bool modelAvailable,
        int edgeCount,
        bool cycleDetected,
        bool fallbackApplied,
        JunctionTableClassification classification)
    {
        if (!modelAvailable || cycleDetected || fallbackApplied)
        {
            return EntityDependencyOrderingMode.Alphabetical;
        }

        if (classification.HasPrioritizedJunctions)
        {
            return EntityDependencyOrderingMode.JunctionDeferred;
        }

        return edgeCount > 0
            ? EntityDependencyOrderingMode.Topological
            : EntityDependencyOrderingMode.Alphabetical;
    }

    private static bool ShouldAttemptAutomaticCycleResolution(CircularDependencyOptions? circularDependencyOptions)
    {
        return circularDependencyOptions is null ||
               circularDependencyOptions.AllowedCycles.IsDefaultOrEmpty ||
               circularDependencyOptions.AllowedCycles.Length == 0;
    }

    private static IReadOnlyDictionary<TableKey, EntityIdentity> BuildEntityIdentityLookup(OsmModel model)
    {
        var comparer = new TableKeyComparer();
        var lookup = new Dictionary<TableKey, EntityIdentity>(comparer);

        foreach (var module in model.Modules)
        {
            foreach (var entity in module.Entities)
            {
                var key = TableKey.From(entity.Schema.Value, entity.PhysicalName.Value);
                lookup[key] = new EntityIdentity(module.Name.Value, entity.LogicalName.Value);
            }
        }

        return lookup;
    }

    private static IReadOnlyDictionary<TableKey, EntityModel> BuildEntityLookup(OsmModel model)
    {
        var comparer = new TableKeyComparer();
        var lookup = new Dictionary<TableKey, EntityModel>(comparer);

        foreach (var module in model.Modules)
        {
            foreach (var entity in module.Entities)
            {
                var key = TableKey.From(entity.Schema.Value, entity.PhysicalName.Value);
                if (!lookup.ContainsKey(key))
                {
                    lookup[key] = entity;
                }
            }
        }

        return lookup;
    }

    private static Dictionary<TableKey, HashSet<TableKey>> CloneEdges(
        IReadOnlyDictionary<TableKey, HashSet<TableKey>> edges,
        TableKeyComparer comparer)
    {
        var clone = new Dictionary<TableKey, HashSet<TableKey>>(comparer);
        foreach (var (key, neighbors) in edges)
        {
            clone[key] = new HashSet<TableKey>(neighbors, comparer);
        }

        return clone;
    }

    private static List<(TableKey Target, TableKey Dependent)> IdentifyEdgesToBreakFromManualOrdering(
        List<HashSet<TableKey>> stronglyConnectedComponents,
        IReadOnlyDictionary<TableKey, HashSet<TableKey>> edges,
        CircularDependencyOptions circularDependencyOptions)
    {
        var edgesToBreak = new List<(TableKey Target, TableKey Dependent)>();

        foreach (var component in stronglyConnectedComponents)
        {
            foreach (var node in component)
            {
                var sourcePosition = circularDependencyOptions.GetManualPosition(node.Table);
                if (sourcePosition is null)
                {
                    continue;
                }

                if (!edges.TryGetValue(node, out var dependents))
                {
                    continue;
                }

                foreach (var dependent in dependents)
                {
                    if (!component.Contains(dependent))
                    {
                        continue;
                    }

                    var targetPosition = circularDependencyOptions.GetManualPosition(dependent.Table);
                    if (targetPosition is null)
                    {
                        continue;
                    }

                    if (sourcePosition.Value > targetPosition.Value)
                    {
                        edgesToBreak.Add((node, dependent));
                    }
                }
            }
        }

        return edgesToBreak;
    }

    private static (ImmutableArray<AllowedCycle> AllowedCycles, List<(TableKey Target, TableKey Dependent)> EdgesToRemove)
        DetectAsymmetricCycles(
            IReadOnlyCollection<TableKey> remainingKeys,
            IReadOnlyDictionary<TableKey, HashSet<TableKey>> edges,
            TableKeyComparer comparer,
            IReadOnlyDictionary<TableKey, StaticEntityTableData> nodes,
            IReadOnlyDictionary<TableKey, EntityModel> entityLookup)
    {
        if (remainingKeys.Count == 0 || entityLookup.Count == 0)
        {
            return (ImmutableArray<AllowedCycle>.Empty, new List<(TableKey, TableKey)>());
        }

        var components = FindStronglyConnectedComponents(remainingKeys, edges, comparer);
        var detectedCycles = ImmutableArray.CreateBuilder<AllowedCycle>();
        var edgesToRemove = new List<(TableKey Target, TableKey Dependent)>();

        foreach (var component in components.Where(static component => component.Count == 2))
        {
            var pair = component.ToArray();

            if (!TryGetRelationshipMetadata(pair[0], pair[1], entityLookup, nodes, out var firstToSecond) ||
                !TryGetRelationshipMetadata(pair[1], pair[0], entityLookup, nodes, out var secondToFirst))
            {
                continue;
            }

            var firstStrength = ClassifyRelationship(firstToSecond);
            var secondStrength = ClassifyRelationship(secondToFirst);

            if ((firstStrength == RelationshipStrength.Weak && secondStrength == RelationshipStrength.Cascade) ||
                (firstStrength == RelationshipStrength.Cascade && secondStrength == RelationshipStrength.Weak))
            {
                var parentKey = firstStrength == RelationshipStrength.Weak ? pair[0] : pair[1];
                var childKey = firstStrength == RelationshipStrength.Cascade ? pair[0] : pair[1];

                var allowedCycle = CreateAutoCycle(parentKey, childKey, nodes);
                if (allowedCycle is not null)
                {
                    detectedCycles.Add(allowedCycle);
                    edgesToRemove.Add((parentKey, childKey));
                }
            }
        }

        return (detectedCycles.ToImmutable(), edgesToRemove);
    }

    private static ImmutableArray<ImmutableHashSet<TableKey>> FindStronglyConnectedComponents(
        IReadOnlyCollection<TableKey> nodes,
        IReadOnlyDictionary<TableKey, HashSet<TableKey>> edges,
        TableKeyComparer comparer)
    {
        var index = 0;
        var nodeIndex = new Dictionary<TableKey, int>(comparer);
        var lowLink = new Dictionary<TableKey, int>(comparer);
        var stack = new Stack<TableKey>();
        var onStack = new HashSet<TableKey>(comparer);
        var components = ImmutableArray.CreateBuilder<ImmutableHashSet<TableKey>>();
        var nodeSet = new HashSet<TableKey>(nodes, comparer);

        foreach (var node in nodes)
        {
            if (!nodeIndex.ContainsKey(node))
            {
                StrongConnect(node);
            }
        }

        return components.ToImmutable();

        void StrongConnect(TableKey node)
        {
            nodeIndex[node] = index;
            lowLink[node] = index;
            index++;
            stack.Push(node);
            onStack.Add(node);

            if (edges.TryGetValue(node, out var neighbors))
            {
                foreach (var neighbor in neighbors.Where(nodeSet.Contains))
                {
                    if (!nodeIndex.ContainsKey(neighbor))
                    {
                        StrongConnect(neighbor);
                        lowLink[node] = Math.Min(lowLink[node], lowLink[neighbor]);
                    }
                    else if (onStack.Contains(neighbor))
                    {
                        lowLink[node] = Math.Min(lowLink[node], nodeIndex[neighbor]);
                    }
                }
            }

            if (lowLink[node] != nodeIndex[node])
            {
                return;
            }

            var componentBuilder = ImmutableHashSet.CreateBuilder(comparer);
            TableKey current;
            do
            {
                current = stack.Pop();
                onStack.Remove(current);
                componentBuilder.Add(current);
            }
            while (!comparer.Equals(current, node));

            components.Add(componentBuilder.ToImmutable());
        }
    }

    private static bool TryGetRelationshipMetadata(
        TableKey source,
        TableKey target,
        IReadOnlyDictionary<TableKey, EntityModel> entityLookup,
        IReadOnlyDictionary<TableKey, StaticEntityTableData> nodes,
        out RelationshipMetadata metadata)
    {
        if (!entityLookup.TryGetValue(source, out var entity))
        {
            metadata = default!;
            return false;
        }

        var relationship = entity.Relationships
            .FirstOrDefault(rel => string.Equals(rel.TargetPhysicalName.Value, target.Table, StringComparison.OrdinalIgnoreCase));

        if (relationship is null || relationship.ActualConstraints.IsDefaultOrEmpty)
        {
            metadata = default!;
            return false;
        }

        var viaAttribute = entity.Attributes.FirstOrDefault(attribute =>
            string.Equals(attribute.LogicalName.Value, relationship.ViaAttribute.Value, StringComparison.OrdinalIgnoreCase));

        if (viaAttribute is null)
        {
            metadata = default!;
            return false;
        }

        var constraint = relationship.ActualConstraints[0];
        var sourceName = !string.IsNullOrWhiteSpace(nodes[source].Definition.PhysicalName)
            ? nodes[source].Definition.PhysicalName!
            : nodes[source].Definition.EffectiveName ?? source.Table;

        metadata = new RelationshipMetadata(
            sourceName,
            constraint.OnDeleteAction,
            viaAttribute.OnDisk.IsNullable ?? false);
        return true;
    }

    private static RelationshipStrength ClassifyRelationship(RelationshipMetadata metadata)
    {
        if (metadata.IsNullable && IsDeleteRule(metadata.DeleteRule, "NO_ACTION", "SET_NULL"))
        {
            return RelationshipStrength.Weak;
        }

        if (IsDeleteRule(metadata.DeleteRule, "CASCADE"))
        {
            return RelationshipStrength.Cascade;
        }

        return RelationshipStrength.Other;
    }

    private static bool IsDeleteRule(string deleteRule, params string[] expected)
    {
        return expected.Any(rule => string.Equals(deleteRule, rule, StringComparison.OrdinalIgnoreCase));
    }

    private static AllowedCycle? CreateAutoCycle(
        TableKey parentKey,
        TableKey childKey,
        IReadOnlyDictionary<TableKey, StaticEntityTableData> nodes)
    {
        var parentName = nodes[parentKey].Definition.PhysicalName ?? nodes[parentKey].Definition.EffectiveName ?? parentKey.Table;
        var childName = nodes[childKey].Definition.PhysicalName ?? nodes[childKey].Definition.EffectiveName ?? childKey.Table;

        var parentOrdering = TableOrdering.Create(parentName, 100);
        var childOrdering = TableOrdering.Create(childName, 200);

        if (!parentOrdering.IsSuccess || !childOrdering.IsSuccess)
        {
            return null;
        }

        var allowedCycle = AllowedCycle.Create(ImmutableArray.Create(parentOrdering.Value, childOrdering.Value));
        return allowedCycle.IsSuccess ? allowedCycle.Value : null;
    }

    private static CircularDependencyOptions MergeCircularDependencyOptions(
        CircularDependencyOptions? existing,
        ImmutableArray<AllowedCycle> detectedCycles)
    {
        var existingCycles = existing?.AllowedCycles ?? ImmutableArray<AllowedCycle>.Empty;
        var strictMode = existing?.StrictMode ?? false;
        var mergedCycles = existingCycles.AddRange(detectedCycles);
        var mergedResult = CircularDependencyOptions.Create(mergedCycles, strictMode);

        if (mergedResult.IsSuccess)
        {
            return mergedResult.Value;
        }

        return existing ?? CircularDependencyOptions.Empty;
    }

    private sealed record RelationshipMetadata(
        string SourceTable,
        string DeleteRule,
        bool IsNullable);

    private enum RelationshipStrength
    {
        Other,
        Weak,
        Cascade
    }

    private sealed record TableKey(string Schema, string Table)
    {
        public static TableKey From(StaticEntitySeedTableDefinition definition)
        {
            var physicalName = string.IsNullOrWhiteSpace(definition.PhysicalName)
                ? definition.EffectiveName
                : definition.PhysicalName;

            return new TableKey(
                definition.Schema ?? string.Empty,
                physicalName ?? string.Empty);
        }

        public static TableKey From(string schema, string table)
        {
            return new TableKey(schema ?? string.Empty, table ?? string.Empty);
        }

        public static bool Equals(StaticEntitySeedTableDefinition definition, TableKey key)
            => new TableKeyComparer().Equals(From(definition), key);
    }

    private sealed class TableKeyComparer : IEqualityComparer<TableKey>
    {
        public bool Equals(TableKey? x, TableKey? y)
        {
            if (ReferenceEquals(x, y))
            {
                return true;
            }

            if (x is null || y is null)
            {
                return false;
            }

            return string.Equals(x.Schema, y.Schema, StringComparison.OrdinalIgnoreCase)
                && string.Equals(x.Table, y.Table, StringComparison.OrdinalIgnoreCase);
        }

        public int GetHashCode(TableKey obj)
        {
            return HashCode.Combine(
                StringComparer.OrdinalIgnoreCase.GetHashCode(obj.Schema ?? string.Empty),
                StringComparer.OrdinalIgnoreCase.GetHashCode(obj.Table ?? string.Empty));
        }
    }

    private sealed class TableLookup
    {
        private readonly IReadOnlyDictionary<TableKey, StaticEntityTableData> _nodes;
        private readonly IDictionary<TableKey, TableKey> _effectiveLookup;
        private readonly IDictionary<ModuleEntityKey, TableKey> _moduleLookup;

        private TableLookup(
            IReadOnlyDictionary<TableKey, StaticEntityTableData> nodes,
            IDictionary<TableKey, TableKey> effectiveLookup,
            IDictionary<ModuleEntityKey, TableKey> moduleLookup)
        {
            _nodes = nodes;
            _effectiveLookup = effectiveLookup;
            _moduleLookup = moduleLookup;
        }

        public static TableLookup Create(IReadOnlyDictionary<TableKey, StaticEntityTableData> nodes)
        {
            var comparer = new TableKeyComparer();
            var effectiveLookup = new Dictionary<TableKey, TableKey>(comparer);
            var moduleLookup = new Dictionary<ModuleEntityKey, TableKey>(ModuleEntityKeyComparer.Instance);

            foreach (var (key, table) in nodes)
            {
                var definition = table.Definition;
                if (!string.IsNullOrWhiteSpace(definition.EffectiveName))
                {
                    var alias = TableKey.From(definition.Schema ?? string.Empty, definition.EffectiveName);
                    if (!effectiveLookup.ContainsKey(alias))
                    {
                        effectiveLookup[alias] = key;
                    }
                }

                if (!string.IsNullOrWhiteSpace(definition.Module) &&
                    !string.IsNullOrWhiteSpace(definition.LogicalName))
                {
                    var moduleKey = new ModuleEntityKey(definition.Module!, definition.LogicalName!);
                    if (!moduleLookup.ContainsKey(moduleKey))
                    {
                        moduleLookup[moduleKey] = key;
                    }
                }
            }

            return new TableLookup(nodes, effectiveLookup, moduleLookup);
        }

        public bool TryResolve(
            string? schema,
            ImmutableArray<string> candidateTables,
            string? module,
            string? logicalName,
            out TableKey key)
        {
            var normalizedSchema = NormalizeSchema(schema);

            if (!candidateTables.IsDefaultOrEmpty)
            {
                foreach (var candidate in candidateTables)
                {
                    if (TryResolveBySchema(normalizedSchema, candidate, out key))
                    {
                        return true;
                    }
                }
            }

            if (!string.IsNullOrWhiteSpace(module) && !string.IsNullOrWhiteSpace(logicalName))
            {
                var moduleKey = new ModuleEntityKey(module.Trim(), logicalName.Trim());
                if (_moduleLookup.TryGetValue(moduleKey, out var resolvedModule))
                {
                    key = resolvedModule;
                    return true;
                }
            }

            key = default!;
            return false;
        }

        private bool TryResolveBySchema(string schema, string? table, out TableKey key)
        {
            if (string.IsNullOrWhiteSpace(table))
            {
                key = default!;
                return false;
            }

            var normalized = table.Trim();
            var candidate = new TableKey(schema, normalized);
            if (_nodes.ContainsKey(candidate))
            {
                key = candidate;
                return true;
            }

            if (_effectiveLookup.TryGetValue(candidate, out var resolvedAlias))
            {
                key = resolvedAlias;
                return true;
            }

            key = default!;
            return false;
        }

        private static string NormalizeSchema(string? schema)
            => string.IsNullOrWhiteSpace(schema) ? string.Empty : schema.Trim();
    }

    private sealed record ModuleEntityKey(string Module, string LogicalName);

    private sealed class ModuleEntityKeyComparer : IEqualityComparer<ModuleEntityKey>
    {
        public static ModuleEntityKeyComparer Instance { get; } = new();

        public bool Equals(ModuleEntityKey? x, ModuleEntityKey? y)
        {
            if (ReferenceEquals(x, y))
            {
                return true;
            }

            if (x is null || y is null)
            {
                return false;
            }

            return string.Equals(x.Module, y.Module, StringComparison.OrdinalIgnoreCase)
                && string.Equals(x.LogicalName, y.LogicalName, StringComparison.OrdinalIgnoreCase);
        }

        public int GetHashCode(ModuleEntityKey obj)
        {
            return HashCode.Combine(
                StringComparer.OrdinalIgnoreCase.GetHashCode(obj.Module ?? string.Empty),
                StringComparer.OrdinalIgnoreCase.GetHashCode(obj.LogicalName ?? string.Empty));
        }
    }

    private sealed class TableNameCandidates
    {
        public static ImmutableArray<string> Create(params string?[] names)
        {
            if (names is null || names.Length == 0)
            {
                return ImmutableArray<string>.Empty;
            }

            var builder = ImmutableArray.CreateBuilder<string>();
            var seen = new HashSet<string>(StringComparer.OrdinalIgnoreCase);

            foreach (var name in names)
            {
                if (string.IsNullOrWhiteSpace(name))
                {
                    continue;
                }

                var trimmed = name.Trim();
                if (seen.Add(trimmed))
                {
                    builder.Add(trimmed);
                }
            }

            return builder.ToImmutable();
        }
    }

    private sealed class JunctionTableClassifier
    {
        public static JunctionTableClassification Classify(
            OsmModel? model,
            IReadOnlyDictionary<TableKey, StaticEntityTableData> nodes,
            TableLookup lookup,
            NamingOverrideOptions namingOverrides)
        {
            if (model is null || nodes.Count == 0 || model.Modules.IsDefaultOrEmpty)
            {
                return JunctionTableClassification.Disabled;
            }

            var comparer = new TableKeyComparer();
            var junctions = new HashSet<TableKey>(comparer);

            foreach (var module in model.Modules)
            {
                if (module.Entities.IsDefaultOrEmpty)
                {
                    continue;
                }

                foreach (var entity in module.Entities)
                {
                    var candidates = TableNameCandidates.Create(
                        entity.PhysicalName.Value,
                        namingOverrides.GetEffectiveTableName(
                            entity.Schema.Value,
                            entity.PhysicalName.Value,
                            entity.LogicalName.Value,
                            module.Name.Value));

                    if (!lookup.TryResolve(
                            entity.Schema.Value,
                            candidates,
                            module.Name.Value,
                            entity.LogicalName.Value,
                            out var key) ||
                        !nodes.TryGetValue(key, out var table))
                    {
                        continue;
                    }

                    if (IsJunction(entity, table))
                    {
                        junctions.Add(key);
                    }
                }
            }

            return junctions.Count == 0
                ? JunctionTableClassification.Disabled
                : new JunctionTableClassification(junctions, enabled: true);
        }

        private static bool IsJunction(EntityModel entity, StaticEntityTableData table)
        {
            if (entity.Relationships.IsDefaultOrEmpty)
            {
                return false;
            }

            var definition = table.Definition;
            if (definition.Columns.IsDefaultOrEmpty)
            {
                return false;
            }

            var nonKeyAliases = definition.Columns
                .Where(static column => !column.IsPrimaryKey)
                .SelectMany(GetColumnAliases)
                .Where(static alias => !string.IsNullOrWhiteSpace(alias))
                .Distinct(StringComparer.OrdinalIgnoreCase)
                .ToArray();

            if (nonKeyAliases.Length < 2)
            {
                return false;
            }

            var nonKeySet = new HashSet<string>(nonKeyAliases, StringComparer.OrdinalIgnoreCase);
            var fkColumns = new HashSet<string>(StringComparer.OrdinalIgnoreCase);
            var referencedTargets = new HashSet<string>(StringComparer.OrdinalIgnoreCase);
            var ownerKey = CreateEntityKey(definition.Schema ?? entity.Schema.Value, definition.PhysicalName ?? entity.PhysicalName.Value);

            foreach (var relationship in entity.Relationships)
            {
                if (relationship.ActualConstraints.IsDefaultOrEmpty)
                {
                    continue;
                }

                foreach (var constraint in relationship.ActualConstraints)
                {
                    if (!HasValidConstraint(constraint))
                    {
                        continue;
                    }

                    var referencedSchema = string.IsNullOrWhiteSpace(constraint.ReferencedSchema)
                        ? entity.Schema.Value
                        : constraint.ReferencedSchema.Trim();

                    var referencedTable = string.IsNullOrWhiteSpace(constraint.ReferencedTable)
                        ? relationship.TargetPhysicalName.Value
                        : constraint.ReferencedTable.Trim();

                    var referencedKey = CreateEntityKey(referencedSchema, referencedTable);
                    if (string.Equals(ownerKey, referencedKey, StringComparison.OrdinalIgnoreCase))
                    {
                        continue;
                    }

                    var matchedColumn = false;
                    foreach (var column in constraint.Columns)
                    {
                        matchedColumn |= TrackForeignKeyColumn(column.OwnerColumn, column.OwnerAttribute, nonKeySet, fkColumns);
                    }

                    if (matchedColumn)
                    {
                        referencedTargets.Add(referencedKey);
                    }
                }
            }

            if (referencedTargets.Count < 2)
            {
                return false;
            }

            foreach (var column in definition.Columns)
            {
                if (column.IsPrimaryKey)
                {
                    continue;
                }

                if (!GetColumnAliases(column).Any(alias => fkColumns.Contains(alias)))
                {
                    return false;
                }
            }

            return true;
        }
    }

    private sealed class JunctionTableClassification
    {
        private readonly ISet<TableKey>? _junctions;
        private readonly bool _enabled;

        public static JunctionTableClassification Disabled { get; } = new(null, false);

        public JunctionTableClassification(ISet<TableKey>? junctions, bool enabled)
        {
            _junctions = junctions;
            _enabled = enabled;
        }

        public bool HasPrioritizedJunctions => _enabled && _junctions is not null && _junctions.Count > 0;

        public bool IsJunction(TableKey key)
            => HasPrioritizedJunctions && _junctions!.Contains(key);
    }

    private sealed class ReadyQueueComparer : IComparer<TableKey>
    {
        private readonly IReadOnlyDictionary<TableKey, StaticEntityTableData> _nodes;
        private readonly JunctionTableClassification _classification;
        private readonly CircularDependencyOptions? _circularDependencyOptions;
        private readonly StaticEntityTableComparer _tableComparer = new();

        public ReadyQueueComparer(
            IReadOnlyDictionary<TableKey, StaticEntityTableData> nodes,
            JunctionTableClassification classification,
            CircularDependencyOptions? circularDependencyOptions = null)
        {
            _nodes = nodes;
            _classification = classification ?? JunctionTableClassification.Disabled;
            _circularDependencyOptions = circularDependencyOptions;
        }

        public int Compare(TableKey? x, TableKey? y)
        {
            if (ReferenceEquals(x, y))
            {
                return 0;
            }

            if (x is null)
            {
                return -1;
            }

            if (y is null)
            {
                return 1;
            }

            // Apply manual ordering from CircularDependencyOptions if configured
            if (_circularDependencyOptions is not null)
            {
                var xTableName = GetPhysicalTableName(x);
                var yTableName = GetPhysicalTableName(y);
                var xPosition = _circularDependencyOptions.GetManualPosition(xTableName);
                var yPosition = _circularDependencyOptions.GetManualPosition(yTableName);

                // If both have manual positions, compare by position (lower first)
                if (xPosition.HasValue && yPosition.HasValue)
                {
                    return xPosition.Value.CompareTo(yPosition.Value);
                }

                // If only one has a manual position, it goes before the other
                if (xPosition.HasValue)
                {
                    return -1;
                }

                if (yPosition.HasValue)
                {
                    return 1;
                }
            }

            if (_classification.HasPrioritizedJunctions)
            {
                var xJunction = _classification.IsJunction(x);
                var yJunction = _classification.IsJunction(y);
                if (xJunction != yJunction)
                {
                    return xJunction ? 1 : -1;
                }
            }

            return _tableComparer.Compare(_nodes[x], _nodes[y]);
        }

        private string GetPhysicalTableName(TableKey key)
        {
            if (!_nodes.TryGetValue(key, out var table))
            {
                return key.Table;
            }

            var definition = table.Definition;
            return !string.IsNullOrWhiteSpace(definition.PhysicalName)
                ? definition.PhysicalName
                : definition.EffectiveName ?? key.Table;
        }
    }

    private static bool TrackForeignKeyColumn(
        string? ownerColumn,
        string? ownerAttribute,
        ISet<string> nonKeyColumns,
        ISet<string> fkColumns)
    {
        var matched = false;

        if (!string.IsNullOrWhiteSpace(ownerColumn))
        {
            var normalized = ownerColumn.Trim();
            fkColumns.Add(normalized);
            matched |= nonKeyColumns.Contains(normalized);
        }

        if (!string.IsNullOrWhiteSpace(ownerAttribute))
        {
            var normalizedAttribute = ownerAttribute.Trim();
            fkColumns.Add(normalizedAttribute);
            matched |= nonKeyColumns.Contains(normalizedAttribute);
        }

        return matched;
    }

    private static IEnumerable<string> GetColumnAliases(StaticEntitySeedColumn column)
    {
        var seen = new HashSet<string>(StringComparer.OrdinalIgnoreCase);

        foreach (var alias in EnumerateAliases(column))
        {
            if (string.IsNullOrWhiteSpace(alias))
            {
                continue;
            }

            var normalized = alias.Trim();
            if (seen.Add(normalized))
            {
                yield return normalized;
            }
        }

        static IEnumerable<string?> EnumerateAliases(StaticEntitySeedColumn column)
        {
            yield return column.ColumnName;
            yield return column.EffectiveColumnName;
            yield return column.EmissionName;
            yield return column.TargetColumnName;
            yield return column.LogicalName;
        }
    }

    private static string CreateEntityKey(string? schema, string? table)
    {
        var normalizedSchema = string.IsNullOrWhiteSpace(schema) ? string.Empty : schema.Trim();
        var normalizedTable = string.IsNullOrWhiteSpace(table) ? string.Empty : table.Trim();
        return string.IsNullOrEmpty(normalizedSchema)
            ? normalizedTable.ToLowerInvariant()
            : $"{normalizedSchema}.{normalizedTable}".ToLowerInvariant();
    }

    private sealed record EntityIdentity(string Module, string LogicalName);

    private sealed class StaticEntityTableComparer : IComparer<StaticEntityTableData>
    {
        public int Compare(StaticEntityTableData? x, StaticEntityTableData? y)
        {
            if (ReferenceEquals(x, y))
            {
                return 0;
            }

            if (x is null)
            {
                return -1;
            }

            if (y is null)
            {
                return 1;
            }

            var moduleComparison = string.Compare(
                x.Definition.Module,
                y.Definition.Module,
                StringComparison.OrdinalIgnoreCase);
            if (moduleComparison != 0)
            {
                return moduleComparison;
            }

            var logicalComparison = string.Compare(
                x.Definition.LogicalName,
                y.Definition.LogicalName,
                StringComparison.OrdinalIgnoreCase);
            if (logicalComparison != 0)
            {
                return logicalComparison;
            }

            return string.Compare(
                x.Definition.EffectiveName,
                y.Definition.EffectiveName,
                StringComparison.OrdinalIgnoreCase);
        }
    }
    public sealed record EntityDependencyOrderingResult(
        ImmutableArray<StaticEntityTableData> Tables,
        int NodeCount,
        int EdgeCount,
        int MissingEdgeCount,
        bool ModelAvailable,
        bool CycleDetected,
        bool AlphabeticalFallbackApplied,
        EntityDependencyOrderingMode Mode)
    {
        public static EntityDependencyOrderingResult Empty(bool modelAvailable)
            => new(
                ImmutableArray<StaticEntityTableData>.Empty,
                NodeCount: 0,
                EdgeCount: 0,
                MissingEdgeCount: 0,
                ModelAvailable: modelAvailable,
                CycleDetected: false,
                AlphabeticalFallbackApplied: false,
                Mode: EntityDependencyOrderingMode.Alphabetical);

        public bool TopologicalOrderingAttempted =>
            ModelAvailable && NodeCount > 1 &&
            (EdgeCount > 0 || Mode == EntityDependencyOrderingMode.JunctionDeferred);

        public bool TopologicalOrderingApplied =>
            Mode != EntityDependencyOrderingMode.Alphabetical && !CycleDetected && !AlphabeticalFallbackApplied;
    }

    private sealed record DependencyGraphStatistics(int EdgeCount, int MissingEdgeCount);
}<|MERGE_RESOLUTION|>--- conflicted
+++ resolved
@@ -135,7 +135,6 @@
         var fallbackApplied = false;
         var stronglyConnectedComponents = ImmutableArray<ImmutableHashSet<TableKey>>.Empty;
 
-<<<<<<< HEAD
         var autoResolutionAllowed = ShouldAttemptAutomaticCycleResolution(circularDependencyOptions);
 
         if (cycleDetected && !autoResolutionAllowed)
@@ -144,8 +143,6 @@
                 "Skipping automatic asymmetric cycle detection because manual cycle ordering overrides are configured.");
         }
 
-=======
->>>>>>> dcfe6c9c
         if (cycleDetected)
         {
             stronglyConnectedComponents = FindStronglyConnectedComponents(nodes.Keys, edges, comparer);
@@ -209,24 +206,18 @@
             stronglyConnectedComponents.Length > 0 &&
             circularDependencyOptions is { AllowedCycles.IsDefaultOrEmpty: false, AllowedCycles.Length: > 0 })
         {
-<<<<<<< HEAD
             diagnostics?.Add(
                 $"Manual cycle ordering configured; attempting to resolve {stronglyConnectedComponents.Length} strongly connected component(s).");
 
-=======
->>>>>>> dcfe6c9c
             var edgesToBreak = IdentifyEdgesToBreakFromManualOrdering(
                 stronglyConnectedComponents.Select(component => component.ToHashSet(comparer)).ToList(),
                 edges,
                 circularDependencyOptions);
 
-<<<<<<< HEAD
             diagnostics?.Add(edgesToBreak.Count > 0
                 ? $"Manual ordering identified {edgesToBreak.Count} backward edge(s) to remove."
                 : "Manual ordering did not identify any backward edges to remove.");
 
-=======
->>>>>>> dcfe6c9c
             if (edgesToBreak.Count > 0)
             {
                 var adjustedEdges = CloneEdges(edges, comparer);
@@ -260,10 +251,7 @@
                     ordered = retried;
                     cycleDetected = false;
                     graphStats = graphStats with { EdgeCount = Math.Max(0, graphStats.EdgeCount - removedEdges) };
-<<<<<<< HEAD
                     diagnostics?.Add("Manual ordering successfully resolved the detected cycle(s).");
-=======
->>>>>>> dcfe6c9c
                 }
             }
         }
