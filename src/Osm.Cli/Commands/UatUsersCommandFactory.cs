--- conflicted
+++ resolved
@@ -237,7 +237,6 @@
             return;
         }
 
-<<<<<<< HEAD
         UatUsersOptions options;
         try
         {
@@ -286,35 +285,6 @@
             CommandConsole.WriteErrorLine(context.Console, ex.Message);
             return;
         }
-=======
-        var options = new UatUsersOptions(
-            modelPath,
-            connectionString,
-            fromLive,
-            userSchema,
-            tableValue,
-            userIdColumn ?? "Id",
-            includeColumns,
-            outputDirectory ?? "./_artifacts",
-            userMapPath,
-            uatInventoryPath,
-            qaInventoryPath,
-            snapshotPath,
-            userEntityId,
-            new UatUsersOptionOrigins(
-                ModelPathFromConfiguration: modelFromConfig,
-                FromLiveMetadataFromConfiguration: fromLiveFromConfig,
-                UserSchemaFromConfiguration: schemaFromConfig,
-                UserTableFromConfiguration: tableFromConfig,
-                UserIdColumnFromConfiguration: idFromConfig,
-                IncludeColumnsFromConfiguration: includeColumnsFromConfig,
-                OutputDirectoryFromConfiguration: outputFromConfig,
-                UserMapPathFromConfiguration: userMapFromConfig,
-                UatUserInventoryPathFromConfiguration: uatInventoryFromConfig,
-                QaUserInventoryPathFromConfiguration: qaInventoryFromConfig,
-                SnapshotPathFromConfiguration: snapshotFromConfig,
-                UserEntityIdentifierFromConfiguration: entityIdFromConfig));
->>>>>>> 9b5abbc1
 
         using var scope = _scopeFactory.CreateScope();
         var services = scope.ServiceProvider;
