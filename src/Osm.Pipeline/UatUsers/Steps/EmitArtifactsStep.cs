--- conflicted
+++ resolved
@@ -28,7 +28,6 @@
 
     private static IEnumerable<IReadOnlyList<string>> BuildPreviewRows(UatUsersContext context)
     {
-<<<<<<< HEAD
         yield return new[] { "TableName", "ColumnName", "OldUserId", "NewUserId", "RowCount" };
         if (context.OrphanUserIds.Count == 0 || context.UserFkCatalog.Count == 0)
         {
@@ -39,10 +38,6 @@
             .Where(entry => entry.TargetUserId.HasValue)
             .ToDictionary(entry => entry.SourceUserId, entry => entry.TargetUserId!.Value);
         if (mappingLookup.Count == 0)
-=======
-        yield return new[] { "Schema", "Table", "Column", "SourceUserId", "TargetUserId", "RowCount" };
-        if (context.OrphanUserIds.Count == 0 || context.UserFkCatalog.Count == 0)
->>>>>>> 94426d7c
         {
             yield break;
         }
@@ -59,16 +54,11 @@
 
             foreach (var pair in values.OrderBy(static entry => entry.Key))
             {
-<<<<<<< HEAD
                 if (!context.IsOrphan(pair.Key))
-=======
-                if (!orphanSet.Contains(pair.Key))
->>>>>>> 94426d7c
                 {
                     continue;
                 }
 
-<<<<<<< HEAD
                 if (!mappingLookup.TryGetValue(pair.Key, out var targetUserId))
                 {
                     continue;
@@ -78,22 +68,13 @@
                 {
                     continue;
                 }
-=======
-                var target = mappingLookup.TryGetValue(pair.Key, out var mapping) && mapping.TargetUserId.HasValue
-                    ? mapping.TargetUserId.Value.ToString(CultureInfo.InvariantCulture)
-                    : string.Empty;
->>>>>>> 94426d7c
 
                 yield return new[]
                 {
                     string.Concat(column.SchemaName, ".", column.TableName),
                     column.ColumnName,
                     pair.Key.ToString(CultureInfo.InvariantCulture),
-<<<<<<< HEAD
                     targetUserId.ToString(CultureInfo.InvariantCulture),
-=======
-                    target,
->>>>>>> 94426d7c
                     pair.Value.ToString(CultureInfo.InvariantCulture)
                 };
             }
