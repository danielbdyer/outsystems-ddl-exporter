using System;
using System.Collections.Generic;
using System.Diagnostics;
using System.IO;
using System.Linq;
using System.Reflection;
using System.Runtime.Serialization;
using System.Text;
using System.Threading;
using System.Threading.Tasks;
using Xunit.Sdk;

namespace Osm.Cli.Tests;

internal static class DotNetCli
{
    private const string CommandSeparator = " -- ";
    private const string TargetFramework = "net9.0";

    private static readonly string BuildConfiguration =
        typeof(DotNetCli).Assembly
            .GetCustomAttribute<AssemblyConfigurationAttribute>()?.Configuration
        ?? "Debug";

    private static readonly SemaphoreSlim InProcessLock = new(1, 1);
    private static readonly Lazy<Task> DotNetInfoVerification = new(
        VerifyDotNetInfoAsync,
        LazyThreadSafetyMode.ExecutionAndPublication);

    public static async Task<CommandResult> RunAsync(string workingDirectory, string arguments)
    {
        await EnsureSdkAvailableAsync().ConfigureAwait(false);

        var invocation = TryCreateInvocation(arguments);
        if (invocation.Success)
        {
            return await RunInProcessAsync(workingDirectory, invocation.CliArguments).ConfigureAwait(false);
        }

        var startInfo = CreateStartInfo(workingDirectory, arguments);
        return await RunExternalAsync(startInfo).ConfigureAwait(false);
    }

    public static Task EnsureSdkAvailableAsync()
    {
        return DotNetInfoVerification.Value;
    }

    public static ProcessStartInfo CreateStartInfo(string workingDirectory, string arguments)
    {
        var invocation = TryCreateInvocation(arguments);
        var commandArguments = invocation.Success
            ? invocation.ProcessArguments
            : EnsureNoBuildAndConfiguration(arguments);

        return new ProcessStartInfo("dotnet", commandArguments)
        {
            WorkingDirectory = workingDirectory,
            RedirectStandardError = true,
            RedirectStandardOutput = true,
            RedirectStandardInput = true,
            UseShellExecute = false,
            CreateNoWindow = true,
        };
    }

    private static async Task VerifyDotNetInfoAsync()
    {
        var startInfo = new ProcessStartInfo("dotnet", "--info")
        {
            RedirectStandardError = true,
            RedirectStandardOutput = true,
            RedirectStandardInput = true,
            UseShellExecute = false,
            CreateNoWindow = true,
        };

        CommandResult result;
        try
        {
            result = await RunExternalAsync(startInfo).ConfigureAwait(false);
        }
        catch (Exception ex) when (ex is not SkipException)
        {
<<<<<<< HEAD
            throw new SkipException(
=======
            throw CreateSkipException(
>>>>>>> 7052a5aa
                $"`dotnet --info` could not be executed. Install the .NET 9 SDK as described in notes/run-checklist.md before running CLI integration tests. Underlying error: {ex.Message}");
        }

        if (result.ExitCode == 0)
        {
            return;
        }

        var builder = new StringBuilder();
        builder.AppendLine("`dotnet --info` must succeed before running CLI integration tests.");
        builder.AppendLine("Install the .NET 9 SDK and confirm the tooling setup via notes/run-checklist.md.");
        builder.AppendLine();
        builder.Append(result.FormatFailureMessage(expectedExitCode: 0));

<<<<<<< HEAD
        throw new SkipException(builder.ToString());
=======
        throw CreateSkipException(builder.ToString());
    }

    private static SkipException CreateSkipException(string message)
    {
        var skipConstructor = typeof(SkipException).GetConstructor(
            BindingFlags.Instance | BindingFlags.NonPublic,
            binder: null,
            types: new[] { typeof(string) },
            modifiers: null);

        if (skipConstructor is not null)
        {
            return (SkipException)skipConstructor.Invoke(new object[] { message });
        }

        var skipInstance = (SkipException)FormatterServices.GetUninitializedObject(typeof(SkipException));
        var messageField = typeof(Exception).GetField("_message", BindingFlags.Instance | BindingFlags.NonPublic);
        messageField?.SetValue(skipInstance, message);

        return skipInstance;
>>>>>>> 7052a5aa
    }

    private static CliInvocation TryCreateInvocation(string arguments)
    {
        var separatorIndex = arguments.IndexOf(CommandSeparator, StringComparison.Ordinal);
        if (separatorIndex < 0)
        {
            return CliInvocation.Unavailable;
        }

        var optionSegment = arguments[..separatorIndex];
        if (!optionSegment.AsSpan().TrimStart().StartsWith("run", StringComparison.Ordinal))
        {
            return CliInvocation.Unavailable;
        }

        var commandSegment = arguments[(separatorIndex + CommandSeparator.Length)..].Trim();
        if (commandSegment.Length == 0)
        {
            return CliInvocation.Unavailable;
        }

        var tokens = SplitArguments(optionSegment);
        if (tokens.Count == 0 || !string.Equals(tokens[0], "run", StringComparison.Ordinal))
        {
            return CliInvocation.Unavailable;
        }

        var projectPath = GetOptionValue(tokens, "--project");
        if (string.IsNullOrWhiteSpace(projectPath))
        {
            return CliInvocation.Unavailable;
        }

        var configuration = GetOptionValue(tokens, "--configuration") ?? BuildConfiguration;
        var assemblyPath = ResolveAssemblyPath(projectPath!, configuration);
        if (assemblyPath.Length == 0 || !File.Exists(assemblyPath))
        {
            return CliInvocation.Unavailable;
        }

        var processArguments = BuildProcessArguments(assemblyPath, commandSegment);
        var cliArguments = SplitArguments(commandSegment).ToArray();
        return new CliInvocation(true, processArguments, cliArguments);
    }

    private static string BuildProcessArguments(string assemblyPath, string commandSegment)
    {
        if (string.IsNullOrEmpty(commandSegment))
        {
            return QuoteIfNeeded(assemblyPath);
        }

        var builder = new StringBuilder(assemblyPath.Length + commandSegment.Length + 1);
        builder.Append(QuoteIfNeeded(assemblyPath));
        builder.Append(' ');
        builder.Append(commandSegment);
        return builder.ToString();
    }

    private static string ResolveAssemblyPath(string projectPath, string configuration)
    {
        if (string.IsNullOrWhiteSpace(projectPath))
        {
            return string.Empty;
        }

        var trimmed = projectPath.Trim('\"');
        var projectFullPath = Path.GetFullPath(trimmed);
        var projectDirectory = Path.GetDirectoryName(projectFullPath);
        if (projectDirectory is null)
        {
            return string.Empty;
        }

        var assemblyFile = Path.GetFileNameWithoutExtension(projectFullPath) + ".dll";
        return Path.Combine(projectDirectory, "bin", configuration, TargetFramework, assemblyFile);
    }

    private static List<string> SplitArguments(string value)
    {
        var tokens = new List<string>();
        var current = new StringBuilder();
        var inQuotes = false;

        foreach (var ch in value)
        {
            switch (ch)
            {
                case '\"':
                    inQuotes = !inQuotes;
                    continue;
                case ' ':
                case '\t':
                    if (inQuotes)
                    {
                        current.Append(ch);
                    }
                    else if (current.Length > 0)
                    {
                        tokens.Add(current.ToString());
                        current.Clear();
                    }
                    continue;
                default:
                    current.Append(ch);
                    continue;
            }
        }

        if (current.Length > 0)
        {
            tokens.Add(current.ToString());
        }

        return tokens;
    }

    private static string? GetOptionValue(IReadOnlyList<string> tokens, string option)
    {
        for (var i = 0; i < tokens.Count; i++)
        {
            if (string.Equals(tokens[i], option, StringComparison.Ordinal) && i + 1 < tokens.Count)
            {
                return tokens[i + 1];
            }
        }

        return null;
    }

    private static string QuoteIfNeeded(string path)
    {
        return path.IndexOf(' ') >= 0 ? $"\"{path}\"" : path;
    }

    private static async Task<CommandResult> RunInProcessAsync(string workingDirectory, IReadOnlyList<string> cliArguments)
    {
        await InProcessLock.WaitAsync().ConfigureAwait(false);
        try
        {
            var originalDirectory = Directory.GetCurrentDirectory();
            var originalOut = Console.Out;
            var originalError = Console.Error;

            using var stdout = new StringWriter();
            using var stderr = new StringWriter();

            try
            {
                Directory.SetCurrentDirectory(workingDirectory);
                Console.SetOut(stdout);
                Console.SetError(stderr);

                var exitCode = await InvokeEntryPointAsync(cliArguments).ConfigureAwait(false);
                return new CommandResult(exitCode, stdout.ToString(), stderr.ToString());
            }
            finally
            {
                Console.SetOut(originalOut);
                Console.SetError(originalError);
                Directory.SetCurrentDirectory(originalDirectory);
            }
        }
        finally
        {
            InProcessLock.Release();
        }
    }

    private static async Task<int> InvokeEntryPointAsync(IReadOnlyList<string> cliArguments)
    {
        var assembly = typeof(Osm.Cli.ProfileSnapshotDebugFormatter).Assembly;
        var entryPoint = assembly.EntryPoint
            ?? throw new InvalidOperationException("CLI assembly does not define an entry point.");

        object? invocationResult;
        if (entryPoint.GetParameters().Length == 0)
        {
            invocationResult = entryPoint.Invoke(null, Array.Empty<object?>());
        }
        else
        {
            var args = cliArguments is string[] array
                ? array
                : cliArguments.ToArray();
            invocationResult = entryPoint.Invoke(null, new object?[] { args });
        }

        return await UnwrapExitCodeAsync(invocationResult).ConfigureAwait(false);
    }

    private static async Task<int> UnwrapExitCodeAsync(object? invocationResult)
    {
        switch (invocationResult)
        {
            case null:
                return 0;
            case int exitCode:
                return exitCode;
            case Task<int> exitCodeTask:
                return await exitCodeTask.ConfigureAwait(false);
            case Task task:
                await task.ConfigureAwait(false);
                return 0;
            default:
                return 0;
        }
    }

    private static string EnsureNoBuildAndConfiguration(string arguments)
    {
        var updated = AppendOption(arguments, "--no-build");
        updated = AppendConfiguration(updated);
        return updated;
    }

    private static string AppendOption(string arguments, string option)
    {
        return arguments.Contains(option, StringComparison.Ordinal)
            ? arguments
            : string.Create(arguments.Length + option.Length + 1, (arguments, option), static (span, state) =>
            {
                var (source, opt) = state;
                source.CopyTo(span);
                span[source.Length] = ' ';
                opt.CopyTo(span[(source.Length + 1)..]);
            });
    }

    private static string AppendConfiguration(string arguments)
    {
        if (arguments.Contains("--configuration", StringComparison.Ordinal))
        {
            return arguments;
        }

        var configurationOption = $"--configuration {BuildConfiguration}";
        return string.Create(arguments.Length + configurationOption.Length + 1, (arguments, configurationOption), static (span, state) =>
        {
            var (source, option) = state;
            source.CopyTo(span);
            span[source.Length] = ' ';
            option.CopyTo(span[(source.Length + 1)..]);
        });
    }

    private static async Task<CommandResult> RunExternalAsync(ProcessStartInfo startInfo)
    {
        using var process = new Process { StartInfo = startInfo };
        if (!process.Start())
        {
            throw new InvalidOperationException("Failed to start dotnet process.");
        }

        var stdoutTask = process.StandardOutput.ReadToEndAsync();
        var stderrTask = process.StandardError.ReadToEndAsync();

        await Task.WhenAll(process.WaitForExitAsync(), stdoutTask, stderrTask).ConfigureAwait(false);

        return new CommandResult(process.ExitCode, stdoutTask.Result, stderrTask.Result);
    }

    private readonly record struct CliInvocation(bool Success, string ProcessArguments, string[] CliArguments)
    {
        public static CliInvocation Unavailable { get; } = new(false, string.Empty, Array.Empty<string>());
    }

    internal readonly record struct CommandResult(int ExitCode, string StandardOutput, string StandardError)
    {
        public string FormatFailureMessage(int expectedExitCode)
        {
            var builder = new StringBuilder();
            builder.AppendLine($"Expected exit code {expectedExitCode}, but received {ExitCode}.");

            if (!string.IsNullOrWhiteSpace(StandardOutput))
            {
                builder.AppendLine("stdout:");
                builder.AppendLine(StandardOutput.TrimEnd());
            }

            if (!string.IsNullOrWhiteSpace(StandardError))
            {
                builder.AppendLine("stderr:");
                builder.AppendLine(StandardError.TrimEnd());
            }

            return builder.ToString();
        }
    }
}<|MERGE_RESOLUTION|>--- conflicted
+++ resolved
@@ -82,11 +82,7 @@
         }
         catch (Exception ex) when (ex is not SkipException)
         {
-<<<<<<< HEAD
-            throw new SkipException(
-=======
             throw CreateSkipException(
->>>>>>> 7052a5aa
                 $"`dotnet --info` could not be executed. Install the .NET 9 SDK as described in notes/run-checklist.md before running CLI integration tests. Underlying error: {ex.Message}");
         }
 
@@ -101,9 +97,6 @@
         builder.AppendLine();
         builder.Append(result.FormatFailureMessage(expectedExitCode: 0));
 
-<<<<<<< HEAD
-        throw new SkipException(builder.ToString());
-=======
         throw CreateSkipException(builder.ToString());
     }
 
@@ -125,7 +118,6 @@
         messageField?.SetValue(skipInstance, message);
 
         return skipInstance;
->>>>>>> 7052a5aa
     }
 
     private static CliInvocation TryCreateInvocation(string arguments)
