using System;
using System.Collections.Generic;
using System.Collections.Immutable;
using System.CommandLine.IO;
using System.Reflection;
using System.Text.Json;
using System.Text.RegularExpressions;
using Osm.Cli;
using Osm.Cli.Commands;
using Osm.Domain.Abstractions;
using Osm.Domain.Profiling;
using Osm.Domain.ValueObjects;
using Osm.Pipeline.Orchestration;
using Osm.Pipeline.Profiling;
using Osm.Validation.Tightening;

namespace Osm.Cli.Tests.Commands;

public class CommandConsoleTests
{
    [Fact]
    public void WriteErrors_WritesCodeAndMessagePairs()
    {
        var console = new TestConsole();
        var errors = new[]
        {
            ValidationError.Create("cli.option.missing", "First validation failure."),
            ValidationError.Create("cli.option.invalid", "Second validation failure."),
        };

        CommandConsole.WriteErrors(console, errors);

        var expected = string.Join(Environment.NewLine, new[]
        {
            $"{errors[0].Code}: {errors[0].Message}",
            $"{errors[1].Code}: {errors[1].Message}",
        }) + Environment.NewLine;

        Assert.Equal(expected, console.Error!.ToString());
    }

    [Fact]
    public void EmitPipelineWarnings_PrefixesWarningsAndPreservesWhitespacePrefixedMessages()
    {
        var console = new TestConsole();
        var warnings = ImmutableArray.Create(
            "Profiler evidence missing for UNIQUE check.",
            "  - Consider re-running profiling with extended sampling.",
            string.Empty,
            "   ");

        CommandConsole.EmitPipelineWarnings(console, warnings);

        var expected = string.Join(Environment.NewLine, new[]
        {
            "[warning] Profiler evidence missing for UNIQUE check.",
            "  - Consider re-running profiling with extended sampling.",
        }) + Environment.NewLine;

        Assert.Equal(expected, console.Error!.ToString());
    }

    [Fact]
    public void EmitProfilingInsights_WritesStructuredSections()
    {
        var console = new TestConsole();

        var insights = ImmutableArray.Create(
            new ProfilingInsight(
                ProfilingInsightSeverity.Error,
                ProfilingInsightCategory.Nullability,
                "Nulls observed in NOT NULL column.",
                new ProfilingInsightCoordinate(
                    new SchemaName("dbo"),
                    new TableName("Orders"),
                    new ColumnName("CustomerId"),
                    null,
                    null,
                    null)),
            new ProfilingInsight(
                ProfilingInsightSeverity.Recommendation,
                ProfilingInsightCategory.ForeignKey,
                "Enable FK enforcement after remediation.",
                new ProfilingInsightCoordinate(
                    new SchemaName("dbo"),
                    new TableName("Orders"),
                    null,
                    new SchemaName("dbo"),
                    new TableName("Customers"),
                    null)),
            new ProfilingInsight(
                ProfilingInsightSeverity.Info,
                ProfilingInsightCategory.Evidence,
                "Sampling truncated after 10k rows.",
                null));

        CommandConsole.EmitProfilingInsights(console, insights);

        var output = console.Out!.ToString() ?? string.Empty;

        Assert.Contains("Profiling insights: 3 total (1 errors, 0 warnings, 2 informational)", output);
        Assert.Contains("High severity insights:", output);
        Assert.Contains("dbo.Orders.CustomerId", output);
        Assert.Contains("Recommendations:", output);
        Assert.Contains("ForeignKey", output);
        Assert.Contains("Informational insights:", output);
        Assert.Contains("Sampling truncated", output);
    }

    [Fact]
    public void EmitPipelineLog_GroupsDuplicatesAndEmitsSamples()
    {
        var console = new TestConsole();
        var baseTimestamp = new DateTimeOffset(2024, 1, 1, 0, 0, 0, TimeSpan.Zero);

        var entries = new[]
        {
            new PipelineLogEntry(
                baseTimestamp,
                "Init",
                "Unique message",
                new Dictionary<string, string?>
                {
                    ["Module"] = "Sales",
                }),
            new PipelineLogEntry(
                baseTimestamp.AddMinutes(5),
                "Stage",
                "Duplicate message",
                new Dictionary<string, string?>
                {
                    ["Entity"] = "Customer",
                    ["Status"] = null,
                }),
            new PipelineLogEntry(
                baseTimestamp.AddMinutes(10),
                "Stage",
                "Duplicate message",
                new Dictionary<string, string?>()),
            new PipelineLogEntry(
                baseTimestamp.AddMinutes(15),
                "Stage",
                "Duplicate message",
                new Dictionary<string, string?>
                {
                    ["Sample"] = "One",
                }),
            new PipelineLogEntry(
                baseTimestamp.AddMinutes(20),
                "Stage",
                "Duplicate message",
                new Dictionary<string, string?>
                {
                    ["Extra"] = "Ignored",
                }),
        };

        var log = CreateExecutionLog(entries);

        CommandConsole.EmitPipelineLog(console, log);

        var lines = console.Out!.ToString()!
            .Split(Environment.NewLine, StringSplitOptions.RemoveEmptyEntries);

        Assert.Equal(8, lines.Length);
        Assert.Equal("Pipeline execution log:", lines[0]);
        Assert.Equal($"[{baseTimestamp:O}] Init: Unique message | Module=Sales", lines[1]);

        var firstDuplicateTimestamp = entries[1].TimestampUtc;
        var lastDuplicateTimestamp = entries[^1].TimestampUtc;
        Assert.Equal($"[Stage] Duplicate message \u2013 4 occurrence(s) between {firstDuplicateTimestamp:O} and {lastDuplicateTimestamp:O}.", lines[2]);
        Assert.Equal("  Examples:", lines[3]);
        Assert.Equal($"    [{entries[1].TimestampUtc:O}] Entity=Customer, Status=<null>", lines[4]);
        Assert.Equal($"    [{entries[2].TimestampUtc:O}] (no metadata)", lines[5]);
        Assert.Equal($"    [{entries[3].TimestampUtc:O}] Sample=One", lines[6]);
        Assert.Equal("    \u2026 1 additional occurrence(s) suppressed.", lines[7]);
    }

    [Fact]
    public void EmitSqlProfilerSnapshot_SummarizesKeyAnomalies()
    {
        var console = new TestConsole();

        var notNullColumn = ColumnProfile.Create(
            new SchemaName("dbo"),
            new TableName("Users"),
            new ColumnName("Status"),
            isNullablePhysical: false,
            isComputed: false,
            isPrimaryKey: false,
            isUniqueKey: false,
            defaultDefinition: null,
            rowCount: 1_000,
            nullCount: 125,
            ProfilingProbeStatus.CreateSucceeded(DateTimeOffset.UnixEpoch, 1_000)).Value;

        var coverageColumn = ColumnProfile.Create(
            new SchemaName("dbo"),
            new TableName("Users"),
            new ColumnName("LastLogin"),
            isNullablePhysical: true,
            isComputed: false,
            isPrimaryKey: false,
            isUniqueKey: false,
            defaultDefinition: null,
            rowCount: 1_000,
            nullCount: 0,
            ProfilingProbeStatus.CreateFallbackTimeout(DateTimeOffset.UnixEpoch, 250)).Value;

        var uniqueCandidate = UniqueCandidateProfile.Create(
            new SchemaName("dbo"),
            new TableName("Users"),
            new ColumnName("Email"),
            hasDuplicate: true,
            ProfilingProbeStatus.CreateSucceeded(DateTimeOffset.UnixEpoch, 0)).Value;

        var fkReference = ForeignKeyReference.Create(
            new SchemaName("dbo"),
            new TableName("Orders"),
            new ColumnName("CustomerId"),
            new SchemaName("dbo"),
            new TableName("Customers"),
            new ColumnName("Id"),
            hasDatabaseConstraint: true).Value;

        var fkReality = ForeignKeyReality.Create(
            fkReference,
            hasOrphan: true,
            isNoCheck: true,
            ProfilingProbeStatus.CreateFallbackTimeout(DateTimeOffset.UnixEpoch, 500)).Value;

        var snapshot = ProfileSnapshot.Create(
            new[] { notNullColumn, coverageColumn },
            new[] { uniqueCandidate },
            Array.Empty<CompositeUniqueCandidateProfile>(),
            new[] { fkReality }).Value;

        CommandConsole.EmitSqlProfilerSnapshot(console, snapshot);

        var output = console.Out!.ToString() ?? string.Empty;

        Assert.Contains("SQL profiler snapshot:", output);
        Assert.Contains("Nulls in NOT NULL columns:", output);
        Assert.Contains("dbo.Users.Status", output);
        Assert.Contains("NULL counting coverage issues:", output);
        Assert.Contains("dbo.Users.LastLogin", output);
        Assert.Contains("Unique constraint risks:", output);
        Assert.Contains("dbo.Users.Email", output);
<<<<<<< HEAD
        Assert.Contains("Foreign key anomalies:", output);
        Assert.Contains("dbo.Orders.CustomerId -> dbo.Customers.Id", output);
=======
        Assert.Contains("Summary: 1 critical.", output);
        Assert.Contains("Foreign key anomalies:", output);
        Assert.Contains("dbo.Orders.CustomerId -> dbo.Customers.Id", output);
        Assert.Contains("Summary: 1 critical.", output);
>>>>>>> 7052a5aa
        Assert.DoesNotContain("\"columns\"", output);
    }

    [Fact]
    public void EmitMultiEnvironmentReport_WritesTableAndFindings()
    {
        var console = new TestConsole();

        var statusPrimary = ColumnProfile.Create(
            new SchemaName("dbo"),
            new TableName("Users"),
            new ColumnName("Status"),
            isNullablePhysical: false,
            isComputed: false,
            isPrimaryKey: false,
            isUniqueKey: false,
            defaultDefinition: null,
            rowCount: 100,
            nullCount: 0,
            ProfilingProbeStatus.CreateSucceeded(DateTimeOffset.UnixEpoch, 1_000)).Value;

        var statusSecondary = ColumnProfile.Create(
            new SchemaName("dbo"),
            new TableName("Users"),
            new ColumnName("Status"),
            isNullablePhysical: false,
            isComputed: false,
            isPrimaryKey: false,
            isUniqueKey: false,
            defaultDefinition: null,
            rowCount: 150,
            nullCount: 0,
            ProfilingProbeStatus.CreateSucceeded(DateTimeOffset.UnixEpoch, 1_500)).Value;

        var emailPrimary = ColumnProfile.Create(
            new SchemaName("dbo"),
            new TableName("Users"),
            new ColumnName("Email"),
            isNullablePhysical: false,
            isComputed: false,
            isPrimaryKey: false,
            isUniqueKey: true,
            defaultDefinition: null,
            rowCount: 100,
            nullCount: 0,
            ProfilingProbeStatus.CreateSucceeded(DateTimeOffset.UnixEpoch, 1_000)).Value;

        var emailSecondary = ColumnProfile.Create(
            new SchemaName("dbo"),
            new TableName("Users"),
            new ColumnName("Email"),
            isNullablePhysical: false,
            isComputed: false,
            isPrimaryKey: false,
            isUniqueKey: true,
            defaultDefinition: null,
            rowCount: 150,
            nullCount: 5,
            ProfilingProbeStatus.CreateSucceeded(DateTimeOffset.UnixEpoch, 1_500)).Value;

        var idUniquePrimary = UniqueCandidateProfile.Create(
            new SchemaName("dbo"),
            new TableName("Users"),
            new ColumnName("Id"),
            hasDuplicate: false,
            ProfilingProbeStatus.CreateSucceeded(DateTimeOffset.UnixEpoch, 1_000)).Value;

        var idUniqueSecondary = UniqueCandidateProfile.Create(
            new SchemaName("dbo"),
            new TableName("Users"),
            new ColumnName("Id"),
            hasDuplicate: false,
            ProfilingProbeStatus.CreateSucceeded(DateTimeOffset.UnixEpoch, 1_500)).Value;

        var emailUniquePrimary = UniqueCandidateProfile.Create(
            new SchemaName("dbo"),
            new TableName("Users"),
            new ColumnName("Email"),
            hasDuplicate: false,
            ProfilingProbeStatus.CreateSucceeded(DateTimeOffset.UnixEpoch, 1_000)).Value;

        var emailUniqueSecondary = UniqueCandidateProfile.Create(
            new SchemaName("dbo"),
            new TableName("Users"),
            new ColumnName("Email"),
            hasDuplicate: true,
            ProfilingProbeStatus.CreateSucceeded(DateTimeOffset.UnixEpoch, 1_500)).Value;

        var foreignKeyReference = ForeignKeyReference.Create(
            new SchemaName("dbo"),
            new TableName("Orders"),
            new ColumnName("CustomerId"),
            new SchemaName("dbo"),
            new TableName("Customers"),
            new ColumnName("Id"),
            hasDatabaseConstraint: true).Value;

        var foreignKeyPrimary = ForeignKeyReality.Create(
            foreignKeyReference,
            hasOrphan: false,
            isNoCheck: false,
            ProfilingProbeStatus.CreateSucceeded(DateTimeOffset.UnixEpoch, 1_000)).Value;

        var foreignKeySecondary = ForeignKeyReality.Create(
            foreignKeyReference,
            hasOrphan: true,
            isNoCheck: false,
            ProfilingProbeStatus.CreateSucceeded(DateTimeOffset.UnixEpoch, 1_500)).Value;

        var primarySnapshot = ProfileSnapshot.Create(
            new[] { statusPrimary, emailPrimary },
            new[] { idUniquePrimary, emailUniquePrimary },
            Array.Empty<CompositeUniqueCandidateProfile>(),
            new[] { foreignKeyPrimary }).Value;

        var secondarySnapshot = ProfileSnapshot.Create(
            new[] { statusSecondary, emailSecondary },
            new[] { idUniqueSecondary, emailUniqueSecondary },
            Array.Empty<CompositeUniqueCandidateProfile>(),
            new[] { foreignKeySecondary }).Value;

        var report = MultiEnvironmentProfileReport.Create(
            new[]
            {
                new ProfilingEnvironmentSnapshot(
                    "Primary (Sample)",
                    true,
                    MultiTargetSqlDataProfiler.EnvironmentLabelOrigin.Provided,
                    false,
                    primarySnapshot,
                    TimeSpan.FromSeconds(12)),
                new ProfilingEnvironmentSnapshot(
                    "QA",
                    false,
                    MultiTargetSqlDataProfiler.EnvironmentLabelOrigin.Provided,
                    false,
                    secondarySnapshot,
                    TimeSpan.FromSeconds(45)),
            });

        CommandConsole.EmitMultiEnvironmentReport(console, report);

        var output = console.Out!.ToString()!;
        var normalized = Regex.Replace(output, "\\s+", " ").Trim();

        Assert.Contains("Multi-environment profiling summary:", normalized);
        Assert.Contains("Environment | Role | Label Source", normalized);
        Assert.Contains("⭐ Primary (Sample) | Primary | Provided", normalized);
        Assert.Contains("QA | Secondary | Provided", normalized);
        Assert.Contains("Environment findings:", normalized);
        Assert.Contains("QA: orphaned foreign keys", normalized);
        Assert.Contains("Repair orphaned relationships or adjust policy exclusions before enforcing foreign keys.", normalized);
        Assert.Contains("Review QA data quality", normalized);
        Assert.Contains("Constraint consensus across environments:", normalized);
        Assert.Contains("Analyzed 2 environments: 2/5 constraints safe to apply (40.0 % consensus)", normalized);
        Assert.Contains("NOT NULL: 1 safe / 1 risky | UNIQUE: 1 safe / 1 risky | FOREIGN KEY: 0 safe / 1 risky", normalized);
<<<<<<< HEAD
=======
        Assert.Contains("DDL readiness blockers:", normalized);
        Assert.Contains("NOT NULL: 1 blocked.", normalized);
        Assert.Contains("UNIQUE: 1 blocked.", normalized);
        Assert.Contains("FOREIGN KEY: 1 blocked.", normalized);
>>>>>>> 7052a5aa
        Assert.Contains("Constraints safe across all environments:", normalized);
        Assert.Contains("Constraints requiring remediation before DDL enforcement:", normalized);
        Assert.Contains("NOT NULL", output);
        Assert.Contains("dbo.Users.Status", output);
        Assert.Contains("dbo.Users.Email", output);
        Assert.Contains("FOREIGN KEY", output);
        Assert.Contains("dbo.Orders.CustomerId -> dbo.Customers.Id", output);
    }

    [Fact]
    public void EmitNamingOverrideTemplate_WritesTemplateWhenDuplicatesExist()
    {
        var console = new TestConsole();
        var candidates = ImmutableArray.Create(
            new TighteningDuplicateCandidate("Sales", "dbo", "OSUSR_SAL_ENTITY"),
            new TighteningDuplicateCandidate("Support", "dbo", "OSUSR_SUP_ENTITY"));
        var diagnostics = ImmutableArray.Create(
            new TighteningDiagnostic(
                "tightening.entity.duplicate.unresolved",
                "Duplicate logical name detected.",
                TighteningDiagnosticSeverity.Warning,
                "EntityType",
                "Sales",
                "dbo",
                "OSUSR_SAL_ENTITY",
                candidates,
                ResolvedByOverride: false));

        CommandConsole.EmitNamingOverrideTemplate(console, diagnostics);

        var errorLines = console.Error!.ToString()!.Split(Environment.NewLine, StringSplitOptions.RemoveEmptyEntries);
        Assert.Single(errorLines);
        Assert.Equal("[action] Duplicate logical entity names detected. Use the template below to populate emission.namingOverrides.rules:", errorLines[0]);

        var json = console.Out!.ToString()!;
        Assert.False(string.IsNullOrWhiteSpace(json));
        using var document = JsonDocument.Parse(json);
        var root = document.RootElement;
        var emission = root.GetProperty("emission");
        var namingOverrides = emission.GetProperty("namingOverrides");
        var rules = namingOverrides.GetProperty("rules");
        Assert.Equal(2, rules.GetArrayLength());

        var first = rules[0];
        Assert.Equal("dbo", first.GetProperty("schema").GetString());
        Assert.Equal("OSUSR_SAL_ENTITY", first.GetProperty("table").GetString());
        Assert.Equal("Sales", first.GetProperty("module").GetString());
        Assert.Equal("EntityType", first.GetProperty("entity").GetString());
        Assert.Equal("Sales_EntityType", first.GetProperty("override").GetString());

        var second = rules[1];
        Assert.Equal("Support", second.GetProperty("module").GetString());
        Assert.Equal("Support_EntityType", second.GetProperty("override").GetString());
    }

    [Fact]
    public void EmitNamingOverrideTemplate_SuppressesOutputWhenNoDuplicates()
    {
        var console = new TestConsole();
        var diagnostics = ImmutableArray.Create(
            new TighteningDiagnostic(
                "tightening.entity.unique",
                "No duplicates present.",
                TighteningDiagnosticSeverity.Info,
                "EntityType",
                "Sales",
                "dbo",
                "OSUSR_SAL_ENTITY",
                ImmutableArray<TighteningDuplicateCandidate>.Empty,
                ResolvedByOverride: false));

        CommandConsole.EmitNamingOverrideTemplate(console, diagnostics);

        Assert.True(string.IsNullOrEmpty(console.Out!.ToString()));
        Assert.True(string.IsNullOrEmpty(console.Error!.ToString()));
    }

    private static PipelineExecutionLog CreateExecutionLog(IReadOnlyList<PipelineLogEntry> entries)
    {
        var constructor = typeof(PipelineExecutionLog).GetConstructor(
            BindingFlags.Instance | BindingFlags.NonPublic,
            binder: null,
            new[] { typeof(IReadOnlyList<PipelineLogEntry>) },
            modifiers: null);

        if (constructor is null)
        {
            throw new InvalidOperationException("Expected PipelineExecutionLog constructor not found.");
        }

        return (PipelineExecutionLog)constructor.Invoke(new object[] { entries });
    }
}<|MERGE_RESOLUTION|>--- conflicted
+++ resolved
@@ -246,15 +246,10 @@
         Assert.Contains("dbo.Users.LastLogin", output);
         Assert.Contains("Unique constraint risks:", output);
         Assert.Contains("dbo.Users.Email", output);
-<<<<<<< HEAD
-        Assert.Contains("Foreign key anomalies:", output);
-        Assert.Contains("dbo.Orders.CustomerId -> dbo.Customers.Id", output);
-=======
         Assert.Contains("Summary: 1 critical.", output);
         Assert.Contains("Foreign key anomalies:", output);
         Assert.Contains("dbo.Orders.CustomerId -> dbo.Customers.Id", output);
         Assert.Contains("Summary: 1 critical.", output);
->>>>>>> 7052a5aa
         Assert.DoesNotContain("\"columns\"", output);
     }
 
@@ -411,13 +406,10 @@
         Assert.Contains("Constraint consensus across environments:", normalized);
         Assert.Contains("Analyzed 2 environments: 2/5 constraints safe to apply (40.0 % consensus)", normalized);
         Assert.Contains("NOT NULL: 1 safe / 1 risky | UNIQUE: 1 safe / 1 risky | FOREIGN KEY: 0 safe / 1 risky", normalized);
-<<<<<<< HEAD
-=======
         Assert.Contains("DDL readiness blockers:", normalized);
         Assert.Contains("NOT NULL: 1 blocked.", normalized);
         Assert.Contains("UNIQUE: 1 blocked.", normalized);
         Assert.Contains("FOREIGN KEY: 1 blocked.", normalized);
->>>>>>> 7052a5aa
         Assert.Contains("Constraints safe across all environments:", normalized);
         Assert.Contains("Constraints requiring remediation before DDL enforcement:", normalized);
         Assert.Contains("NOT NULL", output);
