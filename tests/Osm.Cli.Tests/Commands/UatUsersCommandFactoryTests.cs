--- conflicted
+++ resolved
@@ -32,11 +32,7 @@
 
         var root = new RootCommand { command };
         var parser = new CommandLineBuilder(root).UseDefaults().Build();
-<<<<<<< HEAD
         var args = "uat-users --model model.json --uat-conn Server=.;Database=UAT; --user-schema dbo --user-table dbo.Users --user-id-column UserId --include-columns Name --include-columns EMail --out artifacts --user-map map.csv --uat-user-inventory uat.csv --qa-user-inventory qa.csv --snapshot snap.json --user-entity-id Identifier --match-strategy regex --match-attribute Username --match-regex ^qa_(?<target>.*)$ --match-fallback-mode round-robin --match-fallback-target 200 --match-fallback-target 300";
-=======
-        var args = "uat-users --model model.json --connection-string Server=.;Database=QA; --user-schema dbo --user-table dbo.Users --user-id-column UserId --include-columns Name --include-columns EMail --out artifacts --user-map map.csv --uat-user-inventory uat.csv --qa-user-inventory qa.csv --snapshot snap.json --user-entity-id Identifier";
->>>>>>> 9b5abbc1
         var exitCode = await parser.InvokeAsync(args);
 
         Assert.Equal(5, exitCode);
